--- conflicted
+++ resolved
@@ -23,31 +23,4 @@
         print(traceback.print_exc())
 
 
-<<<<<<< HEAD
-def add_index_indentifiers(
-    df: pd.DataFrame, date_col: List, calender: pd.DataFrame = None
-) -> pd.DataFrame:
-    """Adds week,quarter,month,year indentifiers to the dataframe
-    .If calender is provided appends it to the dataframe else uses the date column to extract idenifiers.
 
-    Args:
-        df (pd.DataFrame): Input Dataframe.
-        date_col (List) :  List with Date column names
-        calender (pd.DataFrame, optional): Custom calender dataframe. Defaults to None.
-    Returns:
-        pd.DataFrame: Modified Dataframe
-    """
-
-    if calender != None:
-        df = pd.merge(df, calender, how="left", left_on=date_col[0], right_on=date_col[1])
-        return df
-
-    df["Year"] = df[date_col[0]].dt.strftime("%Y")
-    df["Month"] = df[date_col[0]].dt.strftime("%B")
-    df["Week"] = df[date_col[0]].dt.strftime("%W")
-    df["Quarter"] = pd.PeriodIndex(df[date_col[0]], freq="Q")
-
-    return df
-=======
-
->>>>>>> fd43304c
